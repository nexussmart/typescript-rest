--- conflicted
+++ resolved
@@ -499,18 +499,8 @@
                         res.sendStatus(value.statusCode);
                     }
                 } else if (value.then && value.catch) {
-<<<<<<< HEAD
-                    Promise.resolve(value)
-                        .then((val: any) => {
-                            this.sendValue(val, res, next);
-                            return null;
-                        }).catch((err: any) => {
-                            next(err);
-                        });
-=======
                     const val = await value;
                     await this.sendValue(val, res, next);
->>>>>>> 656dd893
                 } else {
                     res.json(value);
                 }
@@ -552,10 +542,6 @@
             case metadata.ParamType.body:
                 return this.convertType(context.request.body, type);
             case metadata.ParamType.file:
-<<<<<<< HEAD
-                // @ts-ignore
-=======
->>>>>>> 656dd893
                 const files: Array<Express.Multer.File> = context.request.files ? context.request.files[name] : null;
                 if (files && files.length > 0) {
                     return files[0];
